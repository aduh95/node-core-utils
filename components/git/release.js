--- conflicted
+++ resolved
@@ -1,21 +1,13 @@
+import auth from '../../lib/auth.js';
 import CLI from '../../lib/cli.js';
 import ReleasePreparation from '../../lib/prepare_release.js';
+import ReleasePromotion from '../../lib/promote_release.js';
+import TeamInfo from '../../lib/team_info.js';
+import Request from '../../lib/request.js';
 import { runPromise } from '../../lib/run.js';
 
-<<<<<<< HEAD
-const yargs = require('yargs');
-
-const auth = require('../../lib/auth');
-const CLI = require('../../lib/cli');
-const ReleasePreparation = require('../../lib/prepare_release');
-const ReleasePromotion = require('../../lib/promote_release');
-const TeamInfo = require('../../lib/team_info');
-const Request = require('../../lib/request');
-const { runPromise } = require('../../lib/run');
-=======
-export const command = 'release [newVersion|options]';
+export const command = 'release [prid|options]';
 export const describe = 'Manage an in-progress release or start a new one.';
->>>>>>> 09cf7fd7
 
 const PREPARE = 'prepare';
 const PROMOTE = 'promote';
@@ -34,11 +26,10 @@
     describe: 'Demarcate the new security release as a security release',
     type: 'boolean'
   },
-<<<<<<< HEAD
   newVersion: {
     describe: 'Version number of the release to be prepared',
     type: 'string'
-=======
+  },
   filterLabel: {
     describe: 'Labels separated by "," to filter security PRs',
     type: 'string'
@@ -50,7 +41,6 @@
   startLTS: {
     describe: 'Mark the release as the transition from Current to LTS',
     type: 'boolean'
->>>>>>> 09cf7fd7
   }
 };
 
@@ -63,19 +53,14 @@
       describe: 'PR number of the release to be promoted',
       type: 'number'
     })
-<<<<<<< HEAD
     .example('git node release --prepare --security',
       'Prepare a new security release of Node.js with auto-determined version')
     .example('git node release --prepare --newVersion=1.2.3',
       'Prepare a new release of Node.js tagged v1.2.3')
     .example('git node release --promote 12345',
-      'Promote a prepared release of Node.js with PR #12345');
-=======
-    .example('git node release --prepare 1.2.3',
-      'Prepare a release of Node.js tagged v1.2.3')
+      'Promote a prepared release of Node.js with PR #12345')
     .example('git node --prepare --startLTS',
       'Prepare the first LTS release');
->>>>>>> 09cf7fd7
 }
 
 export function handler(argv) {
@@ -103,17 +88,6 @@
   });
 }
 
-<<<<<<< HEAD
-module.exports = {
-  command: 'release [prid|options]',
-  describe:
-    'Manage an in-progress release or start a new one.',
-  builder,
-  handler
-};
-
-=======
->>>>>>> 09cf7fd7
 async function main(state, argv, cli, dir) {
   let release;
 
