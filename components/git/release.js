--- conflicted
+++ resolved
@@ -106,13 +106,9 @@
   if (state === PREPARE) {
     const release = new ReleasePreparation(argv, cli, dir);
 
-<<<<<<< HEAD
+    await release.prepareLocalBranch();
+
     if (release.warnForWrongBranch()) return;
-=======
-    await prep.prepareLocalBranch();
-
-    if (prep.warnForWrongBranch()) return;
->>>>>>> a8529eda
 
     // If the new version was automatically calculated, confirm it.
     if (!argv.newVersion) {
