--- conflicted
+++ resolved
@@ -34,7 +34,6 @@
   ],
   "license": "MIT",
   "dependencies": {
-<<<<<<< HEAD
     "branch-diff": "^1.8.1",
     "chalk": "^4.0.0",
     "changelog-maker": "^2.4.0",
@@ -55,29 +54,6 @@
     "replace-in-file": "^6.0.0",
     "rimraf": "^3.0.2",
     "yargs": "^15.3.1"
-=======
-    "@listr2/prompt-adapter-enquirer": "^2.0.10",
-    "@node-core/caritat": "^1.6.0",
-    "@pkgjs/nv": "^0.2.2",
-    "branch-diff": "^3.0.4",
-    "chalk": "^5.3.0",
-    "changelog-maker": "^4.1.1",
-    "cheerio": "^1.0.0-rc.12",
-    "clipboardy": "^4.0.0",
-    "core-validate-commit": "^4.0.0",
-    "figures": "^6.1.0",
-    "ghauth": "^6.0.5",
-    "inquirer": "^9.3.2",
-    "js-yaml": "^4.1.0",
-    "listr2": "^8.2.3",
-    "lodash": "^4.17.21",
-    "log-symbols": "^6.0.0",
-    "ora": "^8.0.1",
-    "replace-in-file": "^8.0.2",
-    "undici": "^6.19.2",
-    "which": "^4.0.0",
-    "yargs": "^17.7.2"
->>>>>>> 09cf7fd7
   },
   "devDependencies": {
     "@reporters/github": "^1.7.0",
@@ -88,5 +64,6 @@
     "eslint-plugin-n": "^16.6.2",
     "eslint-plugin-promise": "^6.4.0",
     "sinon": "^18.0.0"
-  }
+  },
+  "packageManager": "yarn@1.22.22+sha1.ac34549e6aa8e7ead463a7407e1c7390f61a6610"
 }